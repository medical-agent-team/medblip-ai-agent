[project]
name = "medical-data-agent"
version = "0.1.0"
description = ""
authors = [
    {name = "katalria",email = "wawa0070@naver.com"}
]
readme = "README.md"
requires-python = "3.11.7"
dependencies = [
    "pandas (>=2.3.1,<3.0.0)",
    "langchain (>=0.3.27,<0.4.0)",
    "langgraph (>=0.6.4,<0.7.0)",
    "opencv-python (>=4.12.0.88,<5.0.0.0)",
    "scikit-learn (>=1.7.1,<2.0.0)",
<<<<<<< HEAD
    "pillow (>=11.3.0,<12.0.0)",
    "transformers (>=4.55.4,<5.0.0)",
    "streamlit (>=1.49.0,<2.0.0)",
    "matplotlib (>=3.10.5,<4.0.0)",
    "seaborn (>=0.13.2,<0.14.0)",
    "langchain-community (>=0.3.28,<0.4.0)",
    "langchain-openai (>=0.1.0,<1.0.0)",
    "torch (>=2.8.0,<3.0.0)",
    "python-dotenv (>=1.0.0,<2.0.0)",
=======
>>>>>>> 52965077
]


[build-system]
requires = ["poetry-core>=2.0.0,<3.0.0"]
build-backend = "poetry.core.masonry.api"<|MERGE_RESOLUTION|>--- conflicted
+++ resolved
@@ -13,7 +13,6 @@
     "langgraph (>=0.6.4,<0.7.0)",
     "opencv-python (>=4.12.0.88,<5.0.0.0)",
     "scikit-learn (>=1.7.1,<2.0.0)",
-<<<<<<< HEAD
     "pillow (>=11.3.0,<12.0.0)",
     "transformers (>=4.55.4,<5.0.0)",
     "streamlit (>=1.49.0,<2.0.0)",
@@ -23,8 +22,7 @@
     "langchain-openai (>=0.1.0,<1.0.0)",
     "torch (>=2.8.0,<3.0.0)",
     "python-dotenv (>=1.0.0,<2.0.0)",
-=======
->>>>>>> 52965077
+
 ]
 
 
